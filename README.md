# LIMIT

**LIMIT** is a minimal, extensible programming language with a clean REPL, strict syntax, and support for multi-target transpilation. Designed for **clarity**, **fast iteration**, and **education**, it provides a lightweight platform for experimenting with core language design, interpreters, and compilation.

![CI](https://github.com/codingEd-u/limit/actions/workflows/ci.yml/badge.svg)

---

##  Features

* **Custom Handwritten Parser** — No parser generators; full control over syntax and error handling.
* **Transpiles to Python** — With pluggable emitters for future targets like C, JS, or WASM.
* **User Interface Mapper** — Bind custom aliases to tokens for building DSLs or visual languages.
* **100% Unit Test Discipline** — Over 240 passing tests, including fuzz, branch, and error coverage.
* **REPL Interface** — Execute LIMIT code interactively with verbose feedback and expression evaluation.
* **CI/CD Ready** — GitHub Actions, pre-commit hooks, and strict code style enforcement.
* **Educationally Valuable** — Great for exploring language construction and compiler internals.

---

<<<<<<< HEAD
## 📚 Documentation

Full documentation available at:

👉 **[https://your-user.github.io/limit](https://your-user.github.io/limit)**

Includes:

* Syntax Reference
* REPL Usage
* Language Examples
* Internals (Lexer, Parser, Transpiler)

To build or serve docs locally:

```bash
pdm run docs         # Launch local dev server
pdm run docs-build   # Build static site to ./site
pdm run docs-deploy  # Deploy to GitHub Pages
```

---

=======
>>>>>>> dbf5cbb3
## Quickstart

### 1. Clone & Install

```bash
git clone https://github.com/your-user/limit.git
cd limit
pdm install
```

To launch the REPL:

```bash
pdm run python -m limit.limit_cli
```

---

## Installation (Clean, Bulletproof)

### 1. Install Python 3.12

Download from: [https://www.python.org/downloads/](https://www.python.org/downloads/)

* ☑ Add to PATH
* ☑ Enable pip

---

### 2. Install PDM (Python Dev Manager)

```bash
pip install -U pdm
```

Docs: [https://pdm.fming.dev](https://pdm.fming.dev)

---

### 3. Clone and Configure

```bash
git clone https://github.com/your-user/limit.git
cd limit
pdm use -f 3.12
```

Ensure this in `pyproject.toml`:

```toml
[tool.pdm.build]
package-dir = "src"
```

---

### 4. Install Project Dependencies

```bash
pdm install
```

---

### 5. (Optional) Pre-commit Hooks

```bash
pip install pre-commit
pre-commit install
```

Ensure `.pre-commit-config.yaml` includes:

```yaml
repos:
  - repo: https://github.com/psf/black
    rev: 23.9.1
    hooks:
      - id: black

  - repo: https://github.com/charliermarsh/ruff-pre-commit
    rev: v0.4.4
    hooks:
      - id: ruff
        args: ["--fix"]

  - repo: https://github.com/pycqa/isort
    rev: 5.12.0
    hooks:
      - id: isort
        args: ["--profile=black"]

  - repo: https://github.com/pre-commit/pre-commit-hooks
    rev: v4.5.0
    hooks:
      - id: trailing-whitespace
      - id: end-of-file-fixer
      - id: check-yaml
      - id: check-added-large-files
      - id: mixed-line-ending
```

---

## Usage

### Launch the REPL

```bash
pdm run limit
```

Or:

```bash
pdm run python -m limit.limit_cli
```

---

### Example: hello.limit

```limit
<<<<<<< HEAD
@ f() {
  = msg "Hello, LIMIT!"
  ! msg
=======
@ f()
{
  = msg "Hello, LIMIT!"
  PRINT msg
>>>>>>> dbf5cbb3
}

CALL f
```

---

### Example: Counter

```limit
<<<<<<< HEAD
@ counter() {
  = x 0
  WHILE [< x 5] {
    ! x
=======
@ counter()
{
  = x 0
  WHILE [< x 5]
  {
    PRINT x
>>>>>>> dbf5cbb3
    = x [+ x 1]
  }
}

CALL counter
```

---

## Packaging (Optional)

Build the package:

```bash
pdm build
```

Install system-wide:

```bash
pip install dist/limit-0.0.1-alpha-py3-none-any.whl
```

Now you can run:

```bash
limit hello.limit
```<|MERGE_RESOLUTION|>--- conflicted
+++ resolved
@@ -18,32 +18,6 @@
 
 ---
 
-<<<<<<< HEAD
-## 📚 Documentation
-
-Full documentation available at:
-
-👉 **[https://your-user.github.io/limit](https://your-user.github.io/limit)**
-
-Includes:
-
-* Syntax Reference
-* REPL Usage
-* Language Examples
-* Internals (Lexer, Parser, Transpiler)
-
-To build or serve docs locally:
-
-```bash
-pdm run docs         # Launch local dev server
-pdm run docs-build   # Build static site to ./site
-pdm run docs-deploy  # Deploy to GitHub Pages
-```
-
----
-
-=======
->>>>>>> dbf5cbb3
 ## Quickstart
 
 ### 1. Clone & Install
@@ -167,16 +141,9 @@
 ### Example: hello.limit
 
 ```limit
-<<<<<<< HEAD
 @ f() {
   = msg "Hello, LIMIT!"
   ! msg
-=======
-@ f()
-{
-  = msg "Hello, LIMIT!"
-  PRINT msg
->>>>>>> dbf5cbb3
 }
 
 CALL f
@@ -187,19 +154,10 @@
 ### Example: Counter
 
 ```limit
-<<<<<<< HEAD
 @ counter() {
   = x 0
   WHILE [< x 5] {
     ! x
-=======
-@ counter()
-{
-  = x 0
-  WHILE [< x 5]
-  {
-    PRINT x
->>>>>>> dbf5cbb3
     = x [+ x 1]
   }
 }
